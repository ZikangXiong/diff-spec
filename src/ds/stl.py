--- conflicted
+++ resolved
@@ -24,9 +24,6 @@
 
 COLORED = False
 IMPLIES_TRICK = False
-<<<<<<< HEAD
-HARDNESS = 10.0  # Reduce hardness of softmax to propagate gradients more easily
-=======
 HARDNESS = 100.0  # Reduce hardness of softmax to propagate gradients more easily
 
 
@@ -44,7 +41,6 @@
     yield
     HARDNESS = old_hardness
 
->>>>>>> cd1d614c
 
 
 if COLORED:
